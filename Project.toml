name = "ModelParameters"
uuid = "4744a3fa-6c31-4707-899e-a3298e4618ad"
authors = ["Rafael Schouten <rafaelschouten@gmail.com> and contributors"]
version = "0.3.6"

[deps]
AbstractNumbers = "85c772de-338a-5e7f-b815-41e76c26ac1f"
ConstructionBase = "187b0558-2788-49d3-abe0-74a17ed4e7c9"
ConstructionBaseExtras = "914cd950-b775-4282-9f32-54fc4544c321"
Flatten = "4c728ea3-d9ee-5c9a-9642-b6f7d7dc04fa"
PrettyTables = "08abe8d2-0d0c-5749-adfa-8a2ac140af0d"
Setfield = "efcf1570-3423-57d1-acb7-fd33fddbac46"
Tables = "bd369af6-aec1-5ad0-b16a-f7cc5008161c"

[compat]
AbstractNumbers = "0.2.1"
ConstructionBase = "1"
ConstructionBaseExtras = "0.1"
Flatten = "0.4"
<<<<<<< HEAD
PrettyTables = "0.8, 0.9, 0.10, 0.11, 0.12, 1, 2"
Setfield = "0.6, 0.7, 0.8"
=======
PrettyTables = "0.8, 0.9, 0.10, 0.11, 0.12, 1"
Setfield = "0.6, 0.7, 0.8, 1"
>>>>>>> f36996cc
Tables = "1"
julia = "1"

[extras]
Aqua = "4c88cf16-eb10-579e-8560-4a9242c79595"
BenchmarkTools = "6e4b80f9-dd63-53aa-95a3-0cdb28fa8baf"
DataFrames = "a93c6f00-e57d-5684-b7b6-d8193f3e46c0"
StaticArrays = "90137ffa-7385-5640-81b9-e52037218182"
Test = "8dfed614-e22c-5e08-85e1-65c5234f0b40"
Unitful = "1986cc42-f94f-5a68-af5c-568840ba703d"

[targets]
test = ["Aqua", "BenchmarkTools", "DataFrames", "StaticArrays", "Test", "Unitful"]<|MERGE_RESOLUTION|>--- conflicted
+++ resolved
@@ -17,13 +17,8 @@
 ConstructionBase = "1"
 ConstructionBaseExtras = "0.1"
 Flatten = "0.4"
-<<<<<<< HEAD
 PrettyTables = "0.8, 0.9, 0.10, 0.11, 0.12, 1, 2"
-Setfield = "0.6, 0.7, 0.8"
-=======
-PrettyTables = "0.8, 0.9, 0.10, 0.11, 0.12, 1"
 Setfield = "0.6, 0.7, 0.8, 1"
->>>>>>> f36996cc
 Tables = "1"
 julia = "1"
 
