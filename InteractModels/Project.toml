name = "InteractModels"
uuid = "546b680c-e627-4c75-86f8-7ef2c81e5d51"
authors = ["Rafael Schouten <rafaelschouten@gmail.com> and contributors"]
version = "0.4.1"

[deps]
Interact = "c601a237-2ae4-5e1e-952c-7a85b0c7eef1"
ModelParameters = "4744a3fa-6c31-4707-899e-a3298e4618ad"
Reexport = "189a3867-3050-52da-a836-e630ba90ab69"

[compat]
Interact = "0.10"
ModelParameters = "0.3"
<<<<<<< HEAD
Reexport = "0.2"
julia = "1.5"
=======
Reexport = "0.2, 1"
julia = "1"
>>>>>>> 0ec4286d

[extras]
DataFrames = "a93c6f00-e57d-5684-b7b6-d8193f3e46c0"
Test = "8dfed614-e22c-5e08-85e1-65c5234f0b40"

[targets]
test = ["DataFrames", "Test"]<|MERGE_RESOLUTION|>--- conflicted
+++ resolved
@@ -11,13 +11,8 @@
 [compat]
 Interact = "0.10"
 ModelParameters = "0.3"
-<<<<<<< HEAD
-Reexport = "0.2"
+Reexport = "0.2, 1"
 julia = "1.5"
-=======
-Reexport = "0.2, 1"
-julia = "1"
->>>>>>> 0ec4286d
 
 [extras]
 DataFrames = "a93c6f00-e57d-5684-b7b6-d8193f3e46c0"
